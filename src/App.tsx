--- conflicted
+++ resolved
@@ -8,14 +8,10 @@
 import { AddRecipePage } from '@/pages/add-recipe-page';
 import { RecipeViewPage } from '@/pages/recipe-view-page';
 import { ChatRecipePage } from '@/pages/chat-recipe-page';
-<<<<<<< HEAD
 import ProfilePage from '@/pages/profile-page';
 import AuthCallbackPage from '@/pages/auth-callback-page';
 import { AuthForm } from '@/components/auth/auth-form';
-
-=======
 import { ThemeProvider } from '@/components/ui/theme-provider';
->>>>>>> 06af0b76
 
 import { Toaster } from '@/components/ui/toaster';
 
@@ -30,7 +26,6 @@
 
 function AppContent() {
   return (
-<<<<<<< HEAD
     <Routes>
       {/* Public routes - redirect to /recipes if authenticated */}
       <Route 
@@ -122,44 +117,21 @@
       <Route path="/" element={<Navigate to="/recipes" replace />} />
       <Route path="*" element={<Navigate to="/recipes" replace />} />
     </Routes>
-=======
-    <div className="min-h-screen bg-base-100">
-      <Header />
-      <main>
-        <Routes>
-          <Route path="/" element={<RecipesPage />} />
-          <Route path="/add" element={<AddRecipePage />} />
-          <Route path="/chat-recipe" element={<ChatRecipePage />} />
-          <Route path="/recipe/:id" element={<RecipeViewPage />} />
-        </Routes>
-      </main>
-    </div>
->>>>>>> 06af0b76
   );
 }
 
 function App() {
   return (
     <QueryClientProvider client={queryClient}>
-<<<<<<< HEAD
-      <BrowserRouter>
-        <AuthProvider>
-          <AppContent />
-        </AuthProvider>
-        <Toaster />
-      </BrowserRouter>
-      <ReactQueryDevtools initialIsOpen={false} />
-=======
       <ThemeProvider>
         <BrowserRouter>
-          <AuthWrapper>
+          <AuthProvider>
             <AppContent />
-          </AuthWrapper>
+          </AuthProvider>
           <Toaster />
         </BrowserRouter>
         <ReactQueryDevtools initialIsOpen={false} />
       </ThemeProvider>
->>>>>>> 06af0b76
     </QueryClientProvider>
   );
 }
