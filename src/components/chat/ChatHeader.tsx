--- conflicted
+++ resolved
@@ -1,10 +1,3 @@
-<<<<<<< HEAD
-=======
-import {
-  createDaisyUIAvatarClasses,
-  createDaisyUIAvatarPlaceholderClasses,
-} from '@/lib/avatar-migration';
->>>>>>> bcbef674
 import { Save, ChefHat, Heart, Home, Bot, Brain, Menu, X } from 'lucide-react';
 import { RECIPE_BOT_PERSONAS, type PersonaType } from '@/lib/openai';
 import { Button } from '@/components/ui/button';
@@ -67,24 +60,12 @@
 
   return (
     <div className="relative">
-<<<<<<< HEAD
       <div className="flex items-center justify-between rounded-t-lg border-b bg-base-100 p-4">
         <div className="flex items-center space-x-3">
           <div
             className={`flex h-10 w-10 items-center justify-center rounded-full border-2 border-white shadow-sm ${getPersonaColor(selectedPersona)}`}
           >
             <div className="flex items-center justify-center">
-=======
-      <div className="flex items-center justify-between rounded-t-lg border-b bg-white p-4">
-        <div className="flex items-center space-x-3">
-          <div
-            className={createDaisyUIAvatarClasses(
-              'md',
-              `h-10 w-10 ${getPersonaColor(selectedPersona)}`
-            )}
-          >
-            <div className={createDaisyUIAvatarPlaceholderClasses()}>
->>>>>>> bcbef674
               {getPersonaIcon(selectedPersona)}
             </div>
           </div>
@@ -153,12 +134,16 @@
 
       {/* Mobile Menu Overlay */}
       {isMobileMenuOpen && (
-<<<<<<< HEAD
-        <div className="absolute left-0 right-0 top-full z-50 border-b border-gray-200 bg-base-100 shadow-lg md:hidden">
-=======
-        <div className="absolute left-0 right-0 top-full z-50 border-b border-gray-200 bg-white shadow-lg md:hidden">
->>>>>>> bcbef674
-          <div className="flex flex-col space-y-2 p-4">
+        <div
+          className="absolute left-0 right-0 top-full z-50 border-b border-gray-200 bg-base-100 shadow-lg md:hidden"
+          role="dialog"
+          aria-modal="true"
+          aria-label="Mobile menu"
+        >
+          <nav className="flex flex-col space-y-2 p-4">
+            <h2 id="mobile-menu-title" className="sr-only">
+              Chat Actions Menu
+            </h2>
             {generatedRecipe ? (
               <Button
                 onClick={() => {
@@ -203,7 +188,7 @@
             >
               Change Assistant
             </Button>
-          </div>
+          </nav>
         </div>
       )}
     </div>
