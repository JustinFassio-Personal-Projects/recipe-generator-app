import { LogOut, Menu, X, User, Settings } from 'lucide-react';
import { useAuth } from '@/contexts/DebugAuthProvider';
import { useLocation, useNavigate } from 'react-router-dom';
import { AccessibilityProvider } from '@/components/ui/accessibility-provider';
import { AppTitle } from '@/components/ui/app-title';
import { Button } from '@/components/ui/button';
import { useState } from 'react';

export function Header() {
  const { user, profile, signOut } = useAuth();
  const location = useLocation();
  const navigate = useNavigate();
  const [isMobileMenuOpen, setIsMobileMenuOpen] = useState(false);

  const handleSignOut = async () => {
    try {
      await signOut();
      navigate('/auth/signin');
    } catch (error) {
      console.error('Sign out error:', error);
    }
  };

  const closeMobileMenu = () => {
    setIsMobileMenuOpen(false);
  };

  return (
    <div className="relative">
      <header className="navbar border-b bg-base-100 shadow-sm">
        <div className="navbar-start">
          <div className="flex items-center space-x-4">
            <img
              src="/recipe-generator-logo.png"
              alt="Recipe Generator Logo"
              className="h-12 w-12 rounded-full object-cover"
            />
            <AppTitle size="sm" className="text-base-content" />
          </div>
        </div>

        <div className="navbar-end">
          {/* Desktop Navigation */}
          <nav className="hidden items-center space-x-4 md:flex">
            <Button
              variant={location.pathname === '/recipes' ? 'default' : 'ghost'}
              onClick={() => navigate('/recipes')}
            >
              Recipes
            </Button>
            <Button
              variant={
                location.pathname === '/chat-recipe' ? 'default' : 'ghost'
              }
              className={
                location.pathname === '/chat-recipe'
                  ? ''
                  : 'bg-orange-500 text-white hover:bg-orange-600'
              }
              onClick={() => navigate('/chat-recipe')}
            >
              AI Recipe Creator
            </Button>
<<<<<<< HEAD
            
            <ThemeToggle />
            
            {/* User Profile Dropdown */}
            <div className="dropdown dropdown-end">
              <div tabIndex={0} role="button" className="btn btn-ghost btn-circle avatar">
                <div className="w-8 h-8 rounded-full">
                  {profile?.avatar_url ? (
                    <img src={profile.avatar_url} alt="Profile" className="rounded-full" />
                  ) : (
                    <div className="bg-primary/20 flex items-center justify-center w-full h-full rounded-full">
                      <User className="w-4 h-4 text-primary" />
                    </div>
                  )}
                </div>
              </div>
              <ul tabIndex={0} className="menu menu-sm dropdown-content mt-3 z-[1] p-2 shadow bg-base-100 rounded-box w-52 border">
                <li className="menu-title">
                  <span className="text-xs">
                    {profile?.full_name || user?.email || 'User'}
                    {profile?.username && (
                      <span className="text-base-content/60">@{profile.username}</span>
                    )}
                  </span>
                </li>
                <li>
                  <button onClick={() => navigate('/profile')} className="flex items-center">
                    <Settings className="w-4 h-4 mr-2" />
                    Account Settings
                  </button>
                </li>
                <li>
                  <button onClick={handleSignOut} className="flex items-center text-error">
                    <LogOut className="w-4 h-4 mr-2" />
                    Sign Out
                  </button>
                </li>
              </ul>
            </div>
=======
            <AccessibilityProvider />
            <Button
              variant="outline"
              size="sm"
              className="ml-4"
              onClick={handleSignOut}
            >
              <LogOut className="mr-2 h-4 w-4" />
              Sign Out
            </Button>
>>>>>>> 06af0b76
          </nav>

          {/* Mobile Navigation */}
          <div className="flex items-center space-x-2 md:hidden">
            <AccessibilityProvider />
            <Button
              variant="ghost"
              size="sm"
              onClick={() => setIsMobileMenuOpen(!isMobileMenuOpen)}
              className="p-2"
            >
              {isMobileMenuOpen ? (
                <X className="h-5 w-5" />
              ) : (
                <Menu className="h-5 w-5" />
              )}
            </Button>
          </div>
        </div>
      </header>

      {/* Mobile Menu Overlay */}
      {isMobileMenuOpen && (
        <div className="fixed inset-0 top-16 z-50 border-b border-gray-200 bg-base-100 shadow-lg md:hidden">
          <nav className="flex flex-col space-y-2 p-4">
            {/* User Info */}
            <div className="flex items-center space-x-3 p-2 border-b border-base-200 mb-2">
              <div className="w-10 h-10 rounded-full">
                {profile?.avatar_url ? (
                  <img src={profile.avatar_url} alt="Profile" className="rounded-full w-full h-full object-cover" />
                ) : (
                  <div className="bg-primary/20 flex items-center justify-center w-full h-full rounded-full">
                    <User className="w-5 h-5 text-primary" />
                  </div>
                )}
              </div>
              <div className="flex flex-col">
                <span className="text-sm font-medium">{profile?.full_name || user?.email || 'User'}</span>
                {profile?.username && (
                  <span className="text-xs text-base-content/60">@{profile.username}</span>
                )}
              </div>
            </div>

            <Button
              variant={location.pathname === '/recipes' ? 'default' : 'ghost'}
              onClick={() => {
                navigate('/recipes');
                closeMobileMenu();
              }}
              className="w-full justify-start"
            >
              Recipes
            </Button>
            <Button
              variant={
                location.pathname === '/chat-recipe' ? 'default' : 'ghost'
              }
              className={`w-full justify-start ${
                location.pathname === '/chat-recipe'
                  ? ''
                  : 'bg-orange-500 text-white hover:bg-orange-600'
              }`}
              onClick={() => {
                navigate('/chat-recipe');
                closeMobileMenu();
              }}
            >
              AI Recipe Creator
            </Button>
            <Button
              variant="ghost"
              onClick={() => {
                navigate('/profile');
                closeMobileMenu();
              }}
              className="w-full justify-start"
            >
              <Settings className="mr-2 h-4 w-4" />
              Account Settings
            </Button>
            <Button
              variant="outline"
              size="sm"
              onClick={() => {
                handleSignOut();
                closeMobileMenu();
              }}
              className="w-full justify-start text-error border-error hover:bg-error hover:text-error-content"
            >
              <LogOut className="mr-2 h-4 w-4" />
              Sign Out
            </Button>
          </nav>
        </div>
      )}
    </div>
  );
}<|MERGE_RESOLUTION|>--- conflicted
+++ resolved
@@ -61,9 +61,8 @@
             >
               AI Recipe Creator
             </Button>
-<<<<<<< HEAD
             
-            <ThemeToggle />
+            <AccessibilityProvider />
             
             {/* User Profile Dropdown */}
             <div className="dropdown dropdown-end">
@@ -101,18 +100,6 @@
                 </li>
               </ul>
             </div>
-=======
-            <AccessibilityProvider />
-            <Button
-              variant="outline"
-              size="sm"
-              className="ml-4"
-              onClick={handleSignOut}
-            >
-              <LogOut className="mr-2 h-4 w-4" />
-              Sign Out
-            </Button>
->>>>>>> 06af0b76
           </nav>
 
           {/* Mobile Navigation */}
