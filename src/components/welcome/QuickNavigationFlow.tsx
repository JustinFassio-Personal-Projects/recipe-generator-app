import { useState } from 'react';
import { useNavigate } from 'react-router-dom';
import { useRecipes } from '@/hooks/use-recipes';
import { Button } from '@/components/ui/button';
import { Checkbox } from '@/components/ui/checkbox';
import { Plus, BookOpen, Globe, ShoppingCart, X, Sparkles } from 'lucide-react';

interface QuickNavigationFlowProps {
  onClose: () => void;
  onDisablePermanently: () => Promise<void>;
}

export function QuickNavigationFlow({
  onClose,
  onDisablePermanently,
}: QuickNavigationFlowProps) {
  const navigate = useNavigate();
  const { data: recipes = [] } = useRecipes({});
  const [dontShowAgain, setDontShowAgain] = useState(false);

  const handleNavigation = (path: string) => {
    onClose();
    navigate(path);
  };

  const handleClose = async () => {
    if (dontShowAgain) {
      await onDisablePermanently();
    } else {
      onClose();
    }
  };

  return (
    <div className="space-y-4">
      {/* Header */}
      <div className="text-center">
        <h3 className="text-lg font-semibold text-base-content">Quick Start</h3>
      </div>

      {/* Quick Navigation Buttons */}
      <div className="space-y-2">
        <Button
          onClick={() => handleNavigation('/chat-recipe')}
<<<<<<< HEAD
          className="w-full justify-start gap-3 bg-white text-gray-900 shadow-sm hover:bg-gray-50"
          variant="outline"
        >
          <Sparkles className="h-4 w-4 text-purple-600" />
=======
          className="w-full justify-start gap-3 bg-base-100 text-base-content shadow-sm hover:bg-base-200"
          variant="outline"
        >
          <Sparkles className="h-4 w-4 text-accent" />
>>>>>>> 91f4159f
          <span>AI Recipe Creator</span>
        </Button>

        <Button
          onClick={() => handleNavigation('/add')}
          className="w-full justify-start gap-3 bg-base-100 text-base-content shadow-sm hover:bg-base-200"
          variant="outline"
        >
          <Plus className="h-4 w-4 text-warning" />
          <span>New Recipe</span>
        </Button>

        <Button
          onClick={() => handleNavigation('/recipes')}
          className="w-full justify-start gap-3 bg-base-100 text-base-content shadow-sm hover:bg-base-200"
          variant="outline"
        >
          <BookOpen className="h-4 w-4 text-info" />
          <span>My Recipes ({recipes.length})</span>
        </Button>

        <Button
          onClick={() => handleNavigation('/explore')}
          className="w-full justify-start gap-3 bg-base-100 text-base-content shadow-sm hover:bg-base-200"
          variant="outline"
        >
          <Globe className="h-4 w-4 text-info" />
          <span>Explore</span>
        </Button>

        <Button
          onClick={() => handleNavigation('/cart')}
          className="w-full justify-start gap-3 bg-base-100 text-base-content shadow-sm hover:bg-base-200"
          variant="outline"
        >
          <ShoppingCart className="h-4 w-4 text-accent" />
          <span>Shopping Cart</span>
        </Button>
      </div>

      {/* Don't Show Again Checkbox */}
      <div className="flex items-start space-x-2 rounded-lg border border-base-300 bg-base-200 p-3">
        <Checkbox
          id="dont-show-again"
          checked={dontShowAgain}
          onCheckedChange={(checked) => setDontShowAgain(checked === true)}
          className="mt-0.5"
        />
        <label
          htmlFor="dont-show-again"
          className="cursor-pointer text-sm text-base-content"
        >
          Don't show this again
          <p className="mt-0.5 text-xs text-base-content/70">
            You can re-enable this in your profile settings
          </p>
        </label>
      </div>

      {/* Close Button */}
      <Button
        onClick={handleClose}
        variant="ghost"
        className="w-full gap-2 text-base-content/80 hover:text-base-content"
      >
        <X className="h-4 w-4" />
        Close
      </Button>
    </div>
  );
}<|MERGE_RESOLUTION|>--- conflicted
+++ resolved
@@ -42,17 +42,10 @@
       <div className="space-y-2">
         <Button
           onClick={() => handleNavigation('/chat-recipe')}
-<<<<<<< HEAD
-          className="w-full justify-start gap-3 bg-white text-gray-900 shadow-sm hover:bg-gray-50"
-          variant="outline"
-        >
-          <Sparkles className="h-4 w-4 text-purple-600" />
-=======
           className="w-full justify-start gap-3 bg-base-100 text-base-content shadow-sm hover:bg-base-200"
           variant="outline"
         >
           <Sparkles className="h-4 w-4 text-accent" />
->>>>>>> 91f4159f
           <span>AI Recipe Creator</span>
         </Button>
 
