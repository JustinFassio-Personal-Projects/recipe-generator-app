--- conflicted
+++ resolved
@@ -102,17 +102,6 @@
           setUsername('');
           setIsAvailable(null);
 
-<<<<<<< HEAD
-          // Refresh profile to get updated data
-          await refreshProfile();
-
-          // Force a small delay to ensure the profile update is processed
-          await new Promise((resolve) => setTimeout(resolve, 100));
-
-          toast({
-            title: 'Success',
-            description: 'Username updated successfully!',
-=======
           console.log(
             '🔄 Username claimed successfully, refreshing profile...'
           );
@@ -127,7 +116,6 @@
               title: 'Success',
               description: 'Username updated successfully!',
             });
->>>>>>> 197ad011
           });
 
           return true;
