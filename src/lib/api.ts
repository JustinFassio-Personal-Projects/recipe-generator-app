import { supabase } from './supabase';
import type { Recipe, PublicRecipe, RecipeFilters } from './types';
import { parseRecipeFromText } from './recipe-parser';
import { trackDatabaseError, trackAPIError } from './error-tracking';
import { IngredientMatcher } from './groceries/ingredient-matcher';
import { getUserGroceries } from './user-preferences';

// Configuration constants for ingredient filtering
const INGREDIENT_MATCH_CONFIDENCE_THRESHOLD = 50; // Minimum confidence score for ingredient matching (0-100)

// Type for profile summary data used in API responses
interface ProfileSummary {
  id: string;
  full_name: string | null;
}

// Enhanced error handler with error tracking
function handleError(error: unknown, operation: string): never {
  const errorMessage = error instanceof Error ? error.message : 'Unknown error';

  // Determine error category and track appropriately
  if (
    error &&
    typeof error === 'object' &&
    ('code' in error || 'hint' in error || 'details' in error)
  ) {
    // Supabase database error
    trackDatabaseError(`${operation}: ${errorMessage}`, error, { operation });
  } else {
    // General API error
    trackAPIError(`${operation}: ${errorMessage}`, error, { operation });
  }

  console.error(`${operation} error:`, error);
  throw new Error(`${operation} failed: ${errorMessage}`);
}

export const recipeApi = {
  // Fetch all recipes for the current user with optional filters
  async getUserRecipes(filters?: RecipeFilters): Promise<Recipe[]> {
    const {
      data: { user },
    } = await supabase.auth.getUser();
    if (!user) throw new Error('User not authenticated');

    // Optimize: Only select needed fields for list view to reduce data transfer
    let query = supabase
      .from('recipes')
      .select(
        'id, title, ingredients, instructions, notes, image_url, categories, cooking_time, difficulty, is_public, created_at, updated_at, user_id'
      )
      .eq('user_id', user.id);

    // Apply search filter using secure parameterized queries to prevent SQL injection
    if (filters?.searchTerm) {
      // SECURITY FIX: Use safe ILIKE patterns instead of raw SQL interpolation with to_tsquery
      // This prevents SQL injection while maintaining search functionality
      const searchTerm = filters.searchTerm.trim().replace(/[%_\\]/g, '\\$&'); // Escape LIKE wildcards

      query = query.or(
        `title.ilike.%${searchTerm}%,instructions.ilike.%${searchTerm}%,ingredients.cs.{${searchTerm}}`
      );
    }

    // Apply category filter
    if (filters?.categories?.length) {
      query = query.overlaps('categories', filters.categories);
    }

    // Apply cuisine filter (cuisine is stored as a category)
    if (filters?.cuisine?.length) {
      const cuisineCategories = filters.cuisine.map((c) => `Cuisine: ${c}`);
      query = query.overlaps('categories', cuisineCategories);
    }

    // Apply mood filter (moods are stored as namespaced categories)
    if (filters?.moods?.length) {
      // Backward-compatible: match both namespaced and plain mood tags
      const moodCategories = [
        ...filters.moods.map((m) => `Mood: ${m}`),
        ...filters.moods,
      ];
      query = query.overlaps('categories', moodCategories);
    }

    // NOTE: availableIngredients filtering is now handled client-side
    // using sophisticated IngredientMatcher for better accuracy.
    // The old simple string matching was removed because it couldn't handle:
    // - Recipe ingredients with measurements ("2 cups diced onions")
    // - Synonyms and variations
    // - Normalization and fuzzy matching

    // Apply sorting
    const sortBy = filters?.sortBy || 'date';
    const sortOrder = filters?.sortOrder || 'desc';

    if (sortBy === 'date') {
      query = query.order('created_at', { ascending: sortOrder === 'asc' });
    } else if (sortBy === 'title') {
      query = query.order('title', { ascending: sortOrder === 'asc' });
    } else if (sortBy === 'popularity') {
      // Use updated_at as a proxy for popularity (more popular recipes get updated more)
      // Fall back to created_at for recipes with same updated_at
      query = query
        .order('updated_at', { ascending: sortOrder === 'asc' })
        .order('created_at', { ascending: sortOrder === 'asc' });
    } else {
      // Default to date sorting
      query = query.order('created_at', { ascending: sortOrder === 'asc' });
    }

    const { data, error } = await query;

    if (error) handleError(error, 'Get user recipes');
    let recipes = (data as unknown as Recipe[]) || [];

    // Apply client-side ingredient filtering using sophisticated IngredientMatcher
    if (filters?.availableIngredients?.length) {
<<<<<<< HEAD
      // Helper: simple string-based fallback matching (mirrors explore page)
      const applySimpleIngredientFilter = (
        list: Recipe[],
        selected: string[]
      ): Recipe[] => {
        const selectedIngredientsSet = new Set(
          selected.map((s) => s.toLowerCase().trim())
        );
        return list.filter((recipe) =>
          recipe.ingredients.some((recipeIngredient) =>
            selectedIngredientsSet.has(recipeIngredient.toLowerCase().trim())
          )
        );
      };

=======
>>>>>>> 2ba7f7eb
      try {
        // Get user's available groceries for matching
        const userGroceries = await getUserGroceries(user.id);
        const groceriesData = userGroceries?.groceries || {};

<<<<<<< HEAD
        // Check if user has grocery data set up
        const hasGroceryData = Object.keys(groceriesData).length > 0;

        if (hasGroceryData) {
          // Use sophisticated IngredientMatcher when grocery data is available
          const matcher = new IngredientMatcher(groceriesData);

          // Create a function to check if a matched grocery ingredient relates to selected global ingredients
          const isIngredientMatch = (
            matchedGroceryIngredient: string,
            selectedIngredients: string[]
          ): boolean => {
            const normalizedMatched = matchedGroceryIngredient
              .toLowerCase()
              .trim();

            return selectedIngredients.some((selectedIngredient) => {
              const normalizedSelected = selectedIngredient
                .toLowerCase()
                .trim();

              // Exact match
              if (normalizedMatched === normalizedSelected) return true;

              // Check if matched ingredient contains the selected ingredient
              if (normalizedMatched.includes(normalizedSelected)) return true;

              // Check if selected ingredient contains the matched ingredient
              if (normalizedSelected.includes(normalizedMatched)) return true;

              // Check for common variations (e.g., "Yellow Onions" vs "Onions")
              const matchedWords = normalizedMatched.split(/\s+/);
              const selectedWords = normalizedSelected.split(/\s+/);

              // If any word from selected matches any word from matched
              return selectedWords.some((selectedWord) =>
                matchedWords.some(
                  (matchedWord) =>
                    selectedWord === matchedWord ||
                    matchedWord.includes(selectedWord) ||
                    selectedWord.includes(matchedWord)
                )
              );
            });
          };

          // Filter recipes based on sophisticated ingredient matching
          recipes = recipes.filter((recipe) => {
            // Check if any recipe ingredient matches any selected ingredient
            return recipe.ingredients.some((recipeIngredient) => {
              const match = matcher.matchIngredient(recipeIngredient);
              // Consider it a match if:
              // 1. The matcher found a match with good confidence, AND
              // 2. The matched ingredient relates to any selected ingredient
              return (
                match.matchType !== 'none' &&
                match.confidence >= INGREDIENT_MATCH_CONFIDENCE_THRESHOLD &&
                match.matchedGroceryIngredient &&
                isIngredientMatch(
                  match.matchedGroceryIngredient,
                  filters.availableIngredients!
                )
              );
            });
          });
        } else {
          // Fall back to simple string matching when no grocery data is available
          // This matches the behavior of the explore page
          recipes = applySimpleIngredientFilter(
            recipes,
            filters.availableIngredients
          );
        }
=======
        // Create matcher with user's available groceries
        const matcher = new IngredientMatcher(groceriesData);

        // Filter recipes based on sophisticated ingredient matching
        // Create a Set for fast lookup of selected ingredients
        const selectedIngredientsSet = new Set(filters.availableIngredients);
        recipes = recipes.filter((recipe) => {
          // Check if any recipe ingredient matches any selected ingredient
          return recipe.ingredients.some((recipeIngredient) => {
            const match = matcher.matchIngredient(recipeIngredient);
            // Consider it a match if:
            // 1. The matcher found a match with good confidence, AND
            // 2. The matched ingredient is in the selected ingredients set
            return (
              match.matchType !== 'none' &&
              match.confidence >= INGREDIENT_MATCH_CONFIDENCE_THRESHOLD &&
              match.matchedGroceryIngredient &&
              selectedIngredientsSet.has(match.matchedGroceryIngredient)
            );
          });
        });
>>>>>>> 2ba7f7eb
      } catch (error) {
        console.warn(
          'Failed to apply client-side ingredient filtering:',
          error
        );
<<<<<<< HEAD
        // Fall back to simple string matching if there's an error
        recipes = applySimpleIngredientFilter(
          recipes,
          filters.availableIngredients
        );
=======
        // Fall back to no filtering if there's an error
>>>>>>> 2ba7f7eb
      }
    }

    return recipes;
  },

  // Get a single recipe by ID
  async getRecipe(id: string): Promise<Recipe | null> {
    const { data, error } = await supabase
      .from('recipes')
      .select('*')
      .eq('id', id)
      .single();

    if (error) handleError(error, 'Get recipe');
    return data;
  },

  // Get recipe summary (optimized for list views)
  async getRecipeSummary(id: string): Promise<Partial<Recipe> | null> {
    const { data, error } = await supabase
      .from('recipes')
      .select(
        'id, title, ingredients, categories, cooking_time, difficulty, is_public, created_at, updated_at'
      )
      .eq('id', id)
      .single();

    if (error) handleError(error, 'Get recipe summary');
    return data;
  },

  // Fetch public recipes for the Explore feed
  async getPublicRecipes(): Promise<PublicRecipe[]> {
    // Optimize: Only select fields needed for public recipe cards to reduce data transfer
    const { data: recipes, error: recipesError } = await supabase
      .from('recipes')
      .select(
        'id, title, ingredients, instructions, notes, image_url, categories, cooking_time, difficulty, user_id, created_at'
      )
      .eq('is_public', true)
      .order('created_at', { ascending: false });

    if (recipesError) handleError(recipesError, 'Get public recipes');
    if (!recipes || recipes.length === 0) return [];

    // Get unique user IDs from recipes
    const userIds = [
      ...new Set(
        recipes.map((recipe: Record<string, unknown>) => recipe.user_id)
      ),
    ];

    // Fetch profiles for those users
    const { data: profiles, error: profilesError } = await supabase
      .from('profiles')
      .select('id, full_name')
      .in('id', userIds);

    if (profilesError) handleError(profilesError, 'Get profiles');

    // Create a map of user_id to full_name
    const profileMap = new Map(
      (profiles || []).map((profile: ProfileSummary) => [
        profile.id,
        profile.full_name,
      ])
    );

    // Combine recipes with profile data
    return recipes.map((recipe: Record<string, unknown>) => ({
      ...recipe,
      author_name: profileMap.get(recipe.user_id as string) || 'Unknown Author',
    })) as PublicRecipe[];
  },

  // Toggle recipe public status
  async toggleRecipePublic(recipeId: string, isPublic: boolean): Promise<void> {
    const { error } = await supabase
      .from('recipes')
      .update({ is_public: isPublic })
      .eq('id', recipeId);

    if (error) handleError(error, 'Toggle recipe public status');
  },

  // Get recipe sharing status
  async getRecipeSharingStatus(recipeId: string): Promise<boolean> {
    const { data, error } = await supabase
      .from('recipes')
      .select('is_public')
      .eq('id', recipeId)
      .single();

    if (error) handleError(error, 'Get recipe sharing status');
    return data?.is_public || false;
  },

  // Create a new recipe
  async createRecipe(
    recipe: Omit<Recipe, 'id' | 'user_id' | 'created_at' | 'updated_at'>
  ): Promise<Recipe> {
    // Check network connectivity
    if (!navigator.onLine) {
      throw new Error(
        'No internet connection. Please check your network and try again.'
      );
    }

    const {
      data: { user },
    } = await supabase.auth.getUser();
    if (!user) throw new Error('User not authenticated');

    try {
      const { data, error } = await supabase
        .from('recipes')
        .insert({ ...recipe, user_id: user.id, is_public: false })
        .select()
        .single();

      if (error) {
        console.error('Supabase create recipe error:', error);
        throw new Error(`Database error: ${error.message}`);
      }

      return data;
    } catch (error) {
      if (error instanceof Error) {
        throw error;
      }
      throw new Error('Failed to create recipe. Please try again.');
    }
  },

  // Update an existing recipe
  async updateRecipe(id: string, updates: Partial<Recipe>): Promise<Recipe> {
    // Get current recipe to check for old image that needs cleanup
    const { data: currentRecipe } = await supabase
      .from('recipes')
      .select('image_url')
      .eq('id', id)
      .single();

    // Update recipe
    const { data, error } = await supabase
      .from('recipes')
      .update({ ...updates, updated_at: new Date().toISOString() })
      .eq('id', id)
      .select()
      .single();

    if (error) handleError(error, 'Update recipe');

    // Clean up old image if it exists and is different from the new one
    if (
      currentRecipe?.image_url &&
      currentRecipe.image_url !== updates.image_url
    ) {
      await this.deleteImageFromStorage(currentRecipe.image_url);
    }

    return data;
  },

  // Delete a recipe
  async deleteRecipe(id: string): Promise<void> {
    // Get recipe image URL before deletion for cleanup
    const { data: recipe } = await supabase
      .from('recipes')
      .select('image_url')
      .eq('id', id)
      .single();

    const { error } = await supabase.from('recipes').delete().eq('id', id);

    if (error) handleError(error, 'Delete recipe');

    // Clean up associated image if it exists
    if (recipe?.image_url) {
      await this.deleteImageFromStorage(recipe.image_url);
    }
  },

  // Save (clone) a public recipe to user's collection
  async savePublicRecipe(recipeId: string): Promise<Recipe> {
    const {
      data: { user },
    } = await supabase.auth.getUser();
    if (!user) throw new Error('User not authenticated');

    // Get the public recipe
    const { data: sourceRecipe, error: fetchError } = await supabase
      .from('recipes')
      .select('*')
      .eq('id', recipeId)
      .eq('is_public', true)
      .single();

    if (fetchError) handleError(fetchError, 'Fetch public recipe');
    if (!sourceRecipe) throw new Error('Recipe not found or not public');

    // Create a new recipe with the current user as owner
    const newRecipe = {
      title: sourceRecipe.title,
      ingredients: sourceRecipe.ingredients,
      instructions: sourceRecipe.instructions,
      notes: sourceRecipe.notes,
      image_url: sourceRecipe.image_url,
      user_id: user.id,
      is_public: false,
    };

    const { data, error } = await supabase
      .from('recipes')
      .insert(newRecipe)
      .select()
      .single();

    if (error) handleError(error, 'Save public recipe');
    return data;
  },

  // Upload recipe image
  async uploadImage(file: File): Promise<string> {
    const {
      data: { user },
    } = await supabase.auth.getUser();
    if (!user) throw new Error('User not authenticated');

    // Derive a safe extension from MIME type if available, otherwise fall back to original name
    const mimeType = file.type || 'application/octet-stream';
    const defaultExtFromMime = (() => {
      if (mimeType === 'image/jpeg') return 'jpg';
      if (mimeType === 'image/png') return 'png';
      if (mimeType === 'image/webp') return 'webp';
      if (mimeType === 'image/gif') return 'gif';
      return (file.name.split('.').pop() || 'bin').toLowerCase();
    })();

    const fileExt = (
      file.name.split('.').pop() || defaultExtFromMime
    ).toLowerCase();

    // Generate unique filename; include a random suffix to avoid rare collisions
    const uniqueSuffix = Math.random().toString(36).slice(2, 8);
    const initialName = `${user.id}/${Date.now()}-${uniqueSuffix}.${fileExt}`;

    // Attempt upload; retry once on conflict with a new unique name
    const attemptUpload = async (path: string): Promise<string> => {
      const { error } = await supabase.storage
        .from('recipe-images')
        .upload(path, file, {
          cacheControl: '31536000',
          contentType: mimeType,
          upsert: true, // Allow overwrites like profile avatars
        });

      if (error) {
        // Handle conflict by retrying with a new name once
        const status =
          (error as unknown as { status?: number; statusCode?: number }) || {};
        if (status.statusCode === 409 || status.status === 409) {
          const altSuffix = Math.random().toString(36).slice(2, 8);
          const altName = `${user.id}/${Date.now()}-${altSuffix}.${fileExt}`;
          const { error: retryError } = await supabase.storage
            .from('recipe-images')
            .upload(altName, file, {
              cacheControl: '31536000',
              contentType: mimeType,
              upsert: true,
            });
          if (retryError) {
            handleError(retryError, 'Upload image (retry)');
          }
          return altName;
        }
        handleError(error, 'Upload image');
      }
      return path;
    };

    const storedPath = await attemptUpload(initialName);

    const { data } = supabase.storage
      .from('recipe-images')
      .getPublicUrl(storedPath);
    return data.publicUrl;
  },

  // Delete image from storage
  async deleteImageFromStorage(imageUrl: string): Promise<void> {
    try {
      // Extract path from URL
      const url = new URL(imageUrl);
      const pathSegments = url.pathname.split('/');
      // Get the last two segments: user_id/filename
      const path = pathSegments.slice(-2).join('/');

      const { error } = await supabase.storage
        .from('recipe-images')
        .remove([path]);

      if (error) {
        console.warn('Failed to delete old image:', error);
        // Don't throw - this shouldn't block the main operation
      } else {
        console.log('Successfully deleted old image:', path);
      }
    } catch (error) {
      console.warn('Error parsing image URL for deletion:', error);
      // Don't throw - this shouldn't block the main operation
    }
  },

  // Parse recipe from text (delegates to recipe-parser)
  parseRecipeFromText,
};<|MERGE_RESOLUTION|>--- conflicted
+++ resolved
@@ -116,7 +116,6 @@
 
     // Apply client-side ingredient filtering using sophisticated IngredientMatcher
     if (filters?.availableIngredients?.length) {
-<<<<<<< HEAD
       // Helper: simple string-based fallback matching (mirrors explore page)
       const applySimpleIngredientFilter = (
         list: Recipe[],
@@ -131,15 +130,11 @@
           )
         );
       };
-
-=======
->>>>>>> 2ba7f7eb
       try {
         // Get user's available groceries for matching
         const userGroceries = await getUserGroceries(user.id);
         const groceriesData = userGroceries?.groceries || {};
 
-<<<<<<< HEAD
         // Check if user has grocery data set up
         const hasGroceryData = Object.keys(groceriesData).length > 0;
 
@@ -213,43 +208,16 @@
             filters.availableIngredients
           );
         }
-=======
-        // Create matcher with user's available groceries
-        const matcher = new IngredientMatcher(groceriesData);
-
-        // Filter recipes based on sophisticated ingredient matching
-        // Create a Set for fast lookup of selected ingredients
-        const selectedIngredientsSet = new Set(filters.availableIngredients);
-        recipes = recipes.filter((recipe) => {
-          // Check if any recipe ingredient matches any selected ingredient
-          return recipe.ingredients.some((recipeIngredient) => {
-            const match = matcher.matchIngredient(recipeIngredient);
-            // Consider it a match if:
-            // 1. The matcher found a match with good confidence, AND
-            // 2. The matched ingredient is in the selected ingredients set
-            return (
-              match.matchType !== 'none' &&
-              match.confidence >= INGREDIENT_MATCH_CONFIDENCE_THRESHOLD &&
-              match.matchedGroceryIngredient &&
-              selectedIngredientsSet.has(match.matchedGroceryIngredient)
-            );
-          });
-        });
->>>>>>> 2ba7f7eb
       } catch (error) {
         console.warn(
           'Failed to apply client-side ingredient filtering:',
           error
         );
-<<<<<<< HEAD
         // Fall back to simple string matching if there's an error
         recipes = applySimpleIngredientFilter(
           recipes,
           filters.availableIngredients
         );
-=======
-        // Fall back to no filtering if there's an error
->>>>>>> 2ba7f7eb
       }
     }
 
