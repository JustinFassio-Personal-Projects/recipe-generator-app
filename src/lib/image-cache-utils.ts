/**
 * Utility functions for smart image caching and cache invalidation
 */

/**
 * Generates an optimized image URL with selective cache-busting
 * Only adds cache-busting parameters for Supabase storage URLs and recently updated content
 * External URLs (like DALL-E) are returned as-is to avoid 403 errors
 */
export function getOptimizedImageUrl(
  imageUrl: string,
  updatedAt: string,
  createdAt: string,
  cacheBustWindowHours: number = 24
): string {
  // Don't apply cache-busting to external URLs (DALL-E, etc.)
  // These URLs don't support query parameters and will return 403
  if (!isSupabaseStorageUrl(imageUrl)) {
    return imageUrl;
  }

  const lastModified = new Date(updatedAt || createdAt);
  const now = new Date();
  const hoursSinceUpdate =
    (now.getTime() - lastModified.getTime()) / (1000 * 60 * 60);

  // Only add cache-busting if content was updated recently
  return hoursSinceUpdate < cacheBustWindowHours
    ? `${imageUrl}?v=${lastModified.getTime()}`
    : imageUrl;
}

/**
 * Check if the URL is a Supabase storage URL that supports cache-busting
 */
function isSupabaseStorageUrl(url: string): boolean {
  try {
    const urlObj = new URL(url);
    // Check if it's a Supabase storage URL (contains supabase domain and storage path)
    return (
      urlObj.hostname.includes('supabase') ||
      urlObj.pathname.includes('/storage/v1/object/public/') ||
      urlObj.pathname.includes('/storage/v1/object/sign/')
    );
  } catch {
    return false;
  }
}

/**
 * Alternative implementation for when we have a dedicated image_updated_at field
 * This would be the ideal solution with proper database schema
 */
export function getOptimizedImageUrlWithImageTimestamp(
  imageUrl: string,
  imageUpdatedAt?: string | null
): string {
  return imageUpdatedAt
    ? `${imageUrl}?v=${new Date(imageUpdatedAt).getTime()}`
    : imageUrl;
}

/**
 * Check if an image URL is likely to be expired or cause 403 errors
 */
export function isLikelyExpiredUrl(url: string): boolean {
  try {
    // Check for URLs with expiration timestamps in the query string
    if (url.includes('se=') && url.includes('st=')) {
      try {
        const urlObj = new URL(url);
        const expiresParam = urlObj.searchParams.get('se');
        if (expiresParam) {
          const expiresTime = new Date(expiresParam);
          const now = new Date();
          return now.getTime() >= expiresTime.getTime();
        }
      } catch {
        // If we can't parse the expiration, DON'T assume it's expired
<<<<<<< HEAD
=======
        // Only return true if we're CERTAIN it's expired
>>>>>>> b66fc565
        return false;
      }
    }

    return false;
  } catch {
    return false;
  }
}

/**
 * Get a safe image URL with fallback handling
 */
export function getSafeImageUrl(
  imageUrl: string,
  updatedAt: string,
  createdAt: string,
  fallbackUrl?: string
<<<<<<< HEAD
): string | null {
=======
): string {
>>>>>>> b66fc565
  // If the image_url is already the fallback logo, return it as-is
  if (imageUrl === '/recipe-generator-logo.png' || imageUrl === fallbackUrl) {
    return imageUrl;
  }

<<<<<<< HEAD
  // If URL is likely expired (for DALL-E URLs or expired Azure blob URLs), return null if no fallback
=======
  // If URL is likely expired (for DALL-E URLs or expired Azure blob URLs), return fallback
>>>>>>> b66fc565
  if (isLikelyExpiredUrl(imageUrl)) {
    return fallbackUrl || null;
  }

<<<<<<< HEAD
  // For all other URLs (including external URLs like Unsplash), apply cache-busting
  const optimizedUrl = getOptimizedImageUrl(imageUrl, updatedAt, createdAt);
  return optimizedUrl;
=======
  // For valid URLs (Supabase storage URLs), return optimized URL
  return getOptimizedImageUrl(imageUrl, updatedAt, createdAt);
>>>>>>> b66fc565
}<|MERGE_RESOLUTION|>--- conflicted
+++ resolved
@@ -77,10 +77,7 @@
         }
       } catch {
         // If we can't parse the expiration, DON'T assume it's expired
-<<<<<<< HEAD
-=======
         // Only return true if we're CERTAIN it's expired
->>>>>>> b66fc565
         return false;
       }
     }
@@ -99,31 +96,18 @@
   updatedAt: string,
   createdAt: string,
   fallbackUrl?: string
-<<<<<<< HEAD
 ): string | null {
-=======
-): string {
->>>>>>> b66fc565
   // If the image_url is already the fallback logo, return it as-is
   if (imageUrl === '/recipe-generator-logo.png' || imageUrl === fallbackUrl) {
     return imageUrl;
   }
 
-<<<<<<< HEAD
   // If URL is likely expired (for DALL-E URLs or expired Azure blob URLs), return null if no fallback
-=======
-  // If URL is likely expired (for DALL-E URLs or expired Azure blob URLs), return fallback
->>>>>>> b66fc565
   if (isLikelyExpiredUrl(imageUrl)) {
     return fallbackUrl || null;
   }
 
-<<<<<<< HEAD
   // For all other URLs (including external URLs like Unsplash), apply cache-busting
   const optimizedUrl = getOptimizedImageUrl(imageUrl, updatedAt, createdAt);
   return optimizedUrl;
-=======
-  // For valid URLs (Supabase storage URLs), return optimized URL
-  return getOptimizedImageUrl(imageUrl, updatedAt, createdAt);
->>>>>>> b66fc565
 }