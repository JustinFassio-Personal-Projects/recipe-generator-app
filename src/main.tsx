--- conflicted
+++ resolved
@@ -22,9 +22,4 @@
   initWebVitals();
 }
 
-<<<<<<< HEAD
-// Sentry removed
-=======
-// Initialize Sentry as early as possible
-initSentry();
->>>>>>> 06d3d416
+// Sentry removed