import { useParams, useNavigate } from 'react-router-dom';
import { useRecipe, usePublicRecipe } from '@/hooks/use-recipes';
import { RecipeView } from '@/components/recipes/recipe-view';
import { createDaisyUICardClasses } from '@/lib/card-migration';
import { createDaisyUISkeletonClasses } from '@/lib/skeleton-migration';
import { ChefHat } from 'lucide-react';

export function RecipeViewPage() {
  const { id } = useParams<{ id: string }>();
  const navigate = useNavigate();

<<<<<<< HEAD
  // Try to fetch as user recipe first, then as public recipe
=======
  // Try to fetch as user recipe first
>>>>>>> 00393082
  const {
    data: userRecipe,
    isLoading: userLoading,
    error: userError,
  } = useRecipe(id!);
<<<<<<< HEAD
=======

  // Only fetch public recipe if user recipe has finished loading and failed
  const shouldFetchPublic = !userLoading && !userRecipe && !!userError;
>>>>>>> 00393082
  const {
    data: publicRecipe,
    isLoading: publicLoading,
    error: publicError,
<<<<<<< HEAD
  } = usePublicRecipe(id!);

  // Use whichever one succeeds
  const recipe = userRecipe || publicRecipe;
  const isLoading = userLoading || publicLoading;
  const error = userError && publicError ? userError : null;
=======
  } = usePublicRecipe(id!, { enabled: shouldFetchPublic });

  // Use whichever one succeeds
  const recipe = userRecipe || publicRecipe;
  // isLoading is true only if at least one query is loading and no data has been found yet
  const isLoading = (userLoading || publicLoading) && !recipe;
  // error if both queries have failed or neither query has returned data
  const error =
    !userLoading && !publicLoading && !recipe
      ? userError || publicError || new Error('Recipe not found')
      : null;
>>>>>>> 00393082

  if (isLoading) {
    return (
      <div className="min-h-screen bg-gradient-to-br from-orange-50 to-teal-50">
        <div className="mx-auto max-w-4xl px-4 py-8 sm:px-6 lg:px-8">
          <div className="space-y-6">
            <div className={createDaisyUISkeletonClasses('h-10 w-48')} />
            <div className={createDaisyUICardClasses('bordered')}>
              <div className="card-body p-6">
                <div
                  className={createDaisyUISkeletonClasses('mb-4 h-64 w-full')}
                />
                <div
                  className={createDaisyUISkeletonClasses('mb-2 h-8 w-3/4')}
                />
                <div className={createDaisyUISkeletonClasses('h-4 w-1/2')} />
              </div>
            </div>
            <div className={createDaisyUICardClasses('bordered')}>
              <div className="card-body space-y-4 p-6">
                <div className={createDaisyUISkeletonClasses('h-6 w-32')} />
                {Array.from({ length: 6 }).map((_, i) => (
                  <div
                    key={i}
                    className={createDaisyUISkeletonClasses('h-4 w-full')}
                  />
                ))}
              </div>
            </div>
          </div>
        </div>
      </div>
    );
  }

  if (error || !recipe) {
    return (
      <div className="min-h-screen bg-gradient-to-br from-orange-50 to-teal-50 p-4">
        <div className="mx-auto max-w-2xl pt-20">
          <div
            className={`${createDaisyUICardClasses('bordered')} p-8 text-center`}
          >
            <div className="card-body">
              <ChefHat className="mx-auto mb-4 h-12 w-12 text-red-400" />
              <h2 className="mb-2 text-xl font-semibold">Recipe not found</h2>
              <p className="mb-4 text-gray-600">
                The recipe you're looking for doesn't exist or has been deleted.
              </p>
            </div>
          </div>
        </div>
      </div>
    );
  }

  const handleEdit = () => {
    navigate('/add', { state: { recipe } });
  };

  const handleBack = () => {
    navigate('/');
  };

  return (
    <div className="min-h-screen bg-gradient-to-br from-orange-50 to-teal-50">
      <div className="mx-auto max-w-7xl px-4 py-8 sm:px-6 lg:px-8">
        <RecipeView recipe={recipe} onEdit={handleEdit} onBack={handleBack} />
      </div>
    </div>
  );
}<|MERGE_RESOLUTION|>--- conflicted
+++ resolved
@@ -9,34 +9,19 @@
   const { id } = useParams<{ id: string }>();
   const navigate = useNavigate();
 
-<<<<<<< HEAD
-  // Try to fetch as user recipe first, then as public recipe
-=======
   // Try to fetch as user recipe first
->>>>>>> 00393082
   const {
     data: userRecipe,
     isLoading: userLoading,
     error: userError,
   } = useRecipe(id!);
-<<<<<<< HEAD
-=======
 
   // Only fetch public recipe if user recipe has finished loading and failed
   const shouldFetchPublic = !userLoading && !userRecipe && !!userError;
->>>>>>> 00393082
   const {
     data: publicRecipe,
     isLoading: publicLoading,
     error: publicError,
-<<<<<<< HEAD
-  } = usePublicRecipe(id!);
-
-  // Use whichever one succeeds
-  const recipe = userRecipe || publicRecipe;
-  const isLoading = userLoading || publicLoading;
-  const error = userError && publicError ? userError : null;
-=======
   } = usePublicRecipe(id!, { enabled: shouldFetchPublic });
 
   // Use whichever one succeeds
@@ -48,7 +33,6 @@
     !userLoading && !publicLoading && !recipe
       ? userError || publicError || new Error('Recipe not found')
       : null;
->>>>>>> 00393082
 
   if (isLoading) {
     return (
